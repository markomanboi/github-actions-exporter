package config

import "github.com/urfave/cli/v2"

var (
	// Github - github configuration
	Github struct {
		AppID             int64  `split_words:"true"`
		AppInstallationID int64  `split_words:"true"`
		AppPrivateKey     string `split_words:"true"`
		Token             string
		Refresh           int64
		Repositories      cli.StringSlice
		Organizations     cli.StringSlice
		APIURL            string
	}
<<<<<<< HEAD
	// Port - http port used by fasthttp
	Port int
	// Debug - option for debug the exporter
	Debug bool
=======
	Port           int
	Debug          bool
	EnterpriseName string
	WorkflowFields string
>>>>>>> ec79f05a
)

// InitConfiguration - set configuration from env vars or command parameters
func InitConfiguration() []cli.Flag {
	return []cli.Flag{
		&cli.Int64Flag{
			Name:        "app_id",
			Aliases:     []string{"gai"},
			EnvVars:     []string{"GITHUB_APP_ID"},
			Usage:       "Github App Id",
			Destination: &Github.AppID,
		},
		&cli.Int64Flag{
			Name:        "app_installation_id",
			Aliases:     []string{"gii"},
			EnvVars:     []string{"GITHUB_APP_INSTALLATION_ID"},
			Usage:       "Github App Installation Id",
			Destination: &Github.AppInstallationID,
		},
		&cli.StringFlag{
			Name:        "app_private_key",
			Aliases:     []string{"gpk"},
			EnvVars:     []string{"GITHUB_APP_PRIVATE_KEY"},
			Usage:       "Github App Private Key",
			Destination: &Github.AppPrivateKey,
		},
		&cli.IntFlag{
			Name:        "port",
			Aliases:     []string{"p"},
			EnvVars:     []string{"PORT"},
			Value:       9999,
			Usage:       "Exporter port",
			Destination: &Port,
		},
		&cli.StringFlag{
			Name:        "github_token",
			Aliases:     []string{"gt"},
			EnvVars:     []string{"GITHUB_TOKEN"},
			Usage:       "Github Personal Token",
			Destination: &Github.Token,
		},
		&cli.Int64Flag{
			Name:        "github_refresh",
			Aliases:     []string{"gr"},
			EnvVars:     []string{"GITHUB_REFRESH"},
			Value:       30,
			Usage:       "Refresh time Github Pipelines status in sec",
			Destination: &Github.Refresh,
		},
		&cli.StringFlag{
			Name:        "github_api_url",
			Aliases:     []string{"url"},
			EnvVars:     []string{"GITHUB_API_URL"},
			Value:       "api.github.com",
			Usage:       "Github API URL (primarily designed for Github Enterprise use cases)",
			Destination: &Github.APIURL,
		},
		&cli.StringSliceFlag{
			Name:        "github_orgas",
			Aliases:     []string{"go"},
			EnvVars:     []string{"GITHUB_ORGAS"},
			Usage:       "List all organizations you want get informations. Format <orga>,<orga2>,<orga3> (like test,test2)",
			Destination: &Github.Organizations,
		},
		&cli.StringSliceFlag{
			Name:        "github_repos",
			Aliases:     []string{"grs"},
			EnvVars:     []string{"GITHUB_REPOS"},
			Usage:       "List all repositories you want get informations. Format <orga>/<repo>,<orga>/<repo2>,<orga>/<repo3> (like test/test)",
			Destination: &Github.Repositories,
		},
		&cli.BoolFlag{
			Name:        "debug_profile",
			EnvVars:     []string{"DEBUG_PROFILE"},
			Usage:       "Expose pprof information on /debug/pprof/",
			Destination: &Debug,
		},
		&cli.StringFlag{
			Name:        "enterprise_name",
			EnvVars:     []string{"ENTERPRISE_NAME"},
			Usage:       "Enterprise name. Needed for enterprise endpoints (/enterprises/{ENTERPRISE_NAME}/*)",
			Destination: &EnterpriseName,
			Value:       "",
		},
		&cli.StringFlag{
			Name:        "export_fields",
			EnvVars:     []string{"EXPORT_FIELDS"},
			Usage:       "A comma separated list of fields for workflow metrics that should be exported",
			Value:       "repo,id,node_id,head_branch,head_sha,run_number,workflow_id,workflow,event,status",
			Destination: &WorkflowFields,
		},
	}
}<|MERGE_RESOLUTION|>--- conflicted
+++ resolved
@@ -13,18 +13,11 @@
 		Repositories      cli.StringSlice
 		Organizations     cli.StringSlice
 		APIURL            string
+		EnterpriseName    string
+		WorkflowFields    cli.StringSlice
 	}
-<<<<<<< HEAD
-	// Port - http port used by fasthttp
-	Port int
-	// Debug - option for debug the exporter
+	Port  int
 	Debug bool
-=======
-	Port           int
-	Debug          bool
-	EnterpriseName string
-	WorkflowFields string
->>>>>>> ec79f05a
 )
 
 // InitConfiguration - set configuration from env vars or command parameters
